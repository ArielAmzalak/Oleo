--- conflicted
+++ resolved
@@ -1,757 +1,749 @@
-
-# ────────────────────────────────────────────────────────────────────────────────
-# utils.py — funções auxiliares (Google Sheets, PDF e UI Streamlit)
-# ────────────────────────────────────────────────────────────────────────────────
-from __future__ import annotations
-
-import io
-import os
-import re
-import json
-from math import ceil
-from datetime import datetime
-from typing import Dict, List, Tuple, Any, Optional
-
-import qrcode
-from fpdf import FPDF
-from googleapiclient.discovery import build
-from googleapiclient.errors import HttpError
-from google.auth.transport.requests import Request
-from google.oauth2.credentials import Credentials
-
-from barcode import Code128
-from barcode.writer import ImageWriter
-
-try:
-    import streamlit as st
-except ModuleNotFoundError:
-    st = None  # permite importar utils.py sem Streamlit
-
-# ░░░ Config Google Sheets ░░░
-SCOPES = ["https://www.googleapis.com/auth/spreadsheets"]
-
-SPREADSHEET_ID = "1VLDQUCO3Aw4ClAvhjkUsnBxG44BTjz-MjHK04OqPxYM"
-SHEET_NAME = "Geral"
-
-# ░░░ Rótulo e coluna de destino do novo campo O.S. ░░░
-OS_FORM_LABEL = "Ordem de Serviço (O.S.)"
-OS_TARGET_COL = "AH"  # coluna onde gravaremos a O.S. após o append A..AG
-
-# ░░░ Cabeçalhos EXATOS da planilha (A..AG), sem a coluna OS (AH) ░░░
-SHEET_HEADERS_EXCL_OS: List[str] = [
-    "Estado de Origem",
-    "Cliente",
-    "Data da coleta",
-    "Local de operação",
-    "UGD",
-    "Responsável Pela Coleta",
-    "n.º da Amostra",
-    "n.º de série Equipamento",
-    "Frota",
-    "Horímetro do Óleo",
-    "Houve troca de óleo após coleta?",
-    "Troca de Filtro após coleta",
-    "Houve mudança do local de operação?",
-    "Fabricante",
-    "Modelo",
-    "Horímetro do Motor",
-    "Houve complemento de óleo",
-    "Se sim, quantos litros",
-    "Amostra coletada",
-    "Fabricante do Óleo",
-    "Grau de viscosidade",
-    "Nome",
-    "Apresentou limalha no filtro ou na tela?",
-    "Apresentou limalhas no bujão magnético?",
-    "Equipamento apresentou ruído anormal?",
-    "Existem vazamentos no sistema",
-    "A temperatura de operação está normal?",
-    "O desempenho do sistema está normal?",
-    "Detalhes das anormalidades (caso Haja)",
-    "Pessoa de contato",
-    "Telefone",
-    "Status",        # AF — vazio nesta etapa
-    "Data Status"    # AG — vazio nesta etapa
-]
-
-# ░░░ Mapeia cada cabeçalho -> label do formulário (quando diferir) ░░░
-SHEET_HEADER_TO_FORM: Dict[str, str] = {
-    "Estado de Origem": "Estado de Origem",
-    "Cliente": "Cliente",
-    "Data da coleta": "Data da coleta",
-    "Local de operação": "Local de operação:",
-    "UGD": "UGD:",
-    "Responsável Pela Coleta": "Responsável Pela Coleta:",
-    "n.º da Amostra": "n.º da Amostra",
-    "n.º de série Equipamento": "n.º de série:",
-    "Frota": "Frota:",
-    "Horímetro do Óleo": "Horímetro do Óleo:",
-    "Houve troca de óleo após coleta?": "Houve troca de óleo após coleta?",
-    "Troca de Filtro após coleta": "Trocado o filtro após coleta?",
-    "Houve mudança do local de operação?": "Houve mudança do local de operação?",
-    "Fabricante": "Fabricante do Equipamento:",
-    "Modelo": "Modelo:",
-    "Horímetro do Motor": "Horímetro do Motor",
-    "Houve complemento de óleo": "Houve complemento de óleo?",
-    "Se sim, quantos litros": "Se sim, quantos litros?",
-    "Amostra coletada": "Amostra coletada:",
-    "Fabricante do Óleo": "Fabricante:",  # seção Óleo
-    "Grau de viscosidade": "Grau de viscosidade:",
-    "Nome": "Nome:",
-    "Apresentou limalha no filtro ou na tela?": "Apresentou limalha no filtro ou na tela?",
-    "Apresentou limalhas no bujão magnético?": "Apresentou limalhas no bujão magnético?",
-    "Equipamento apresentou ruído anormal?": "Equipamento apresentou ruído anormal?",
-    "Existem vazamentos no sistema": "Existem vazamentos no sistema?",
-    "A temperatura de operação está normal?": "A temperatura de operação está normal?",
-    "O desempenho do sistema está normal?": "O desempenho do sistema está normal?",
-    "Detalhes das anormalidades (caso Haja)": "Detalhes das anormalidades (caso Haja):",
-    "Pessoa de contato": "Pessoa de contato:",
-    "Telefone": "Telefone:",
-    # "Status" e "Data Status" são vazios nesta etapa
-}
-
-# ░░░ Autenticação Google ░░░
-def _authorize_google_sheets() -> Credentials:
-    # Preferencialmente usa token.json quando executado localmente
-    token_path = "token.json"
-    creds = None
-    if os.path.exists(token_path):
-        creds = Credentials.from_authorized_user_file(token_path, SCOPES)
-
-    if not creds or not creds.valid:
-        if creds and creds.expired and creds.refresh_token:
-            creds.refresh(Request())
-        else:
-            # Busca client secret do Streamlit Secrets ou variável de ambiente
-            client_secret_json = None
-            if st:
-                client_secret_json = st.secrets.get("GOOGLE_CLIENT_SECRET")
-            if not client_secret_json:
-                client_secret_json = os.getenv("GOOGLE_CLIENT_SECRET")
-            if not client_secret_json:
-                raise RuntimeError("Credenciais Google ausentes. Defina GOOGLE_CLIENT_SECRET nos secrets/ambiente.")
-            # Usa InstalledAppFlow apenas se você rodar localmente e quiser abrir consent
-            from google_auth_oauthlib.flow import InstalledAppFlow
-            try:
-                client_config = json.loads(client_secret_json)
-            except Exception as exc:
-                raise RuntimeError("GOOGLE_CLIENT_SECRET inválido (JSON).") from exc
-            flow = InstalledAppFlow.from_client_config(client_config, SCOPES)
-            # Nota: em ambientes sem navegador, use run_console()
-            if st:
-                creds = flow.run_console()
-            else:
-                creds = flow.run_console()
-        # Persiste token.json quando possível
-        try:
-            with open(token_path, "w", encoding="utf-8") as fp:
-                fp.write(creds.to_json())
-        except Exception:
-            pass
-    return creds
-
-def _get_sheets_service():
-    return build("sheets", "v4", credentials=_authorize_google_sheets(), cache_discovery=False)
-
-# ░░░ Estrutura do formulário (labels do formulário) ░░░
-FORM_SECTIONS: List[Tuple[str, List[Tuple[str, Any]]]] = [
-    (
-        "Geral",
-        [
-            ("Estado de Origem", "AM"),
-            ("Cliente", "Pie - Oliveira Energia"),
-            ("Data da coleta", datetime.today().strftime("%d/%m/%Y")),
-            ("Local de operação:", ""),
-            ("UGD:", ""),
-            ("Responsável Pela Coleta:", ""),
-            ("n.º da Amostra", ""),           # obrigatório
-            (OS_FORM_LABEL, ""),              # NOVO campo — lado a lado no PDF
-        ],
-    ),
-    (
-        "Equipamento",
-        [
-            ("n.º de série:", ""),
-            ("Frota:", ""),
-            ("Horímetro do Óleo:", ""),
-            ("Houve troca de óleo após coleta?", False),
-            ("Trocado o filtro após coleta?", False),
-            ("Houve mudança do local de operação?", False),
-            ("Fabricante do Equipamento:", "Scania"),
-            ("Modelo:", "DC13"),
-            ("Horímetro do Motor", ""),
-        ],
-    ),
-    (
-        "Óleo",
-        [
-            ("Houve complemento de óleo?", False),
-            ("Se sim, quantos litros?", ""),
-            ("Amostra coletada:", "Motor"),
-            ("Fabricante:", "Mobil"),                 # Fabricante do Óleo
-            ("Grau de viscosidade:", "15W40"),
-            ("Nome:", "Mobil Delvac"),
-            ("Apresentou limalha no filtro ou na tela?", False),
-            ("Apresentou limalhas no bujão magnético?", False),
-            ("Equipamento apresentou ruído anormal?", False),
-            ("Existem vazamentos no sistema?", False),
-            ("A temperatura de operação está normal?", False),
-            ("O desempenho do sistema está normal?", False),
-            ("Detalhes das anormalidades (caso Haja):", ""),
-        ],
-    ),
-    (
-        "Contato",
-        [
-            ("Pessoa de contato:", "Francisco Sampaio"),
-            ("Telefone:", "(92) 99437-6579"),
-        ],
-    ),
-]
-
-BOOL_LABELS = {
-    label
-    for _, questions in FORM_SECTIONS
-    for label, default in questions
-    if isinstance(default, bool)
-}
-
-
-def _build_base_defaults() -> Dict[str, Any]:
-    defaults: Dict[str, Any] = {}
-    for _, questions in FORM_SECTIONS:
-        for label, default in questions:
-            defaults[label] = default
-    return defaults
-
-
-BASE_FORM_DEFAULTS = _build_base_defaults()
-
-# ░░░ Helpers de estado do formulário ░░░
-def _apply_form_values(values: Dict[str, Any]) -> None:
-    if st is None:
-        return
-    form_values = st.session_state.setdefault("form_values", {})
-    for label, value in values.items():
-        form_values[label] = value
-        if isinstance(value, bool):
-            key_yes = f"{label}_yes"
-            key_no = f"{label}_no"
-            st.session_state[key_yes] = bool(value)
-            st.session_state[key_no] = not bool(value)
-        else:
-            st.session_state[label] = "" if value is None else str(value)
-
-
-def _reset_form_defaults(keep_sample: Optional[str] = None) -> None:
-    defaults = BASE_FORM_DEFAULTS.copy()
-    if keep_sample is not None:
-        defaults["n.º da Amostra"] = keep_sample
-    _apply_form_values(defaults)
-
-
-def _ensure_form_state() -> None:
-    if st is None:
-        return
-    if "form_values" not in st.session_state:
-        st.session_state["form_values"] = BASE_FORM_DEFAULTS.copy()
-        _apply_form_values(st.session_state["form_values"])
-    st.session_state.setdefault("sample_row_index", None)
-    st.session_state.setdefault("sample_lookup_status", None)
-    st.session_state.setdefault("sample_lookup_message", "")
-    st.session_state.setdefault("sample_lookup_warning", None)
-    st.session_state.setdefault("sample_existing_extras", {})
-    st.session_state.setdefault("sample_last_loaded_number", "")
-
-
-def _column_letter_to_index(col: str) -> int:
-    col = col.strip().upper()
-    if not col:
-        raise ValueError("Coluna vazia")
-    idx = 0
-    for ch in col:
-        if not ch.isalpha():
-            raise ValueError(f"Coluna inválida: {col}")
-        idx = idx * 26 + (ord(ch) - ord("A") + 1)
-    return idx - 1
-
-
-def _coerce_sheet_value(label: str, value: Any) -> Any:
-    if label in BOOL_LABELS:
-        text = "" if value is None else str(value).strip().lower()
-        if text in {"sim", "s", "true", "1", "yes"}:
-            return True
-        if text in {"não", "nao", "n", "false", "0", "no"}:
-            return False
-        base_default = BASE_FORM_DEFAULTS.get(label)
-        return bool(base_default) if isinstance(base_default, bool) else False
-    return "" if value is None else str(value)
-
-
-def _fetch_sample_from_sheets(sample_number: str) -> Optional[Tuple[int, Dict[str, Any], int, Dict[str, str]]]:
-    service = _get_sheets_service()
-    try:
-        result = (
-            service.spreadsheets()
-            .values()
-            .get(
-                spreadsheetId=SPREADSHEET_ID,
-                range=f"{SHEET_NAME}!A:AH",
-            )
-            .execute()
-        )
-    except HttpError as exc:
-        raise RuntimeError(f"Erro ao consultar planilha: {exc}") from exc
-
-    rows = result.get("values", [])
-    if not rows:
-        return None
-
-    header = rows[0]
-    header_map = {name: idx for idx, name in enumerate(header)}
-    sample_col_idx = header_map.get("n.º da Amostra")
-    if sample_col_idx is None:
-        raise RuntimeError("Cabeçalho 'n.º da Amostra' não encontrado na planilha.")
-
-    os_col_idx = header_map.get(OS_FORM_LABEL)
-    if os_col_idx is None:
-        os_col_idx = _column_letter_to_index(OS_TARGET_COL)
-
-    matches: List[Tuple[int, List[str]]] = []
-    for idx, row in enumerate(rows[1:], start=2):
-        cell_value = row[sample_col_idx] if sample_col_idx < len(row) else ""
-        if str(cell_value).strip() == sample_number:
-            matches.append((idx, row))
-
-    if not matches:
-        return None
-
-    row_idx, row_values = matches[-1]
-    form_data: Dict[str, Any] = {}
-    extras: Dict[str, str] = {}
-    for sheet_header, form_label in SHEET_HEADER_TO_FORM.items():
-        col_idx = header_map.get(sheet_header)
-        if col_idx is None:
-            continue
-        cell_value = row_values[col_idx] if col_idx < len(row_values) else ""
-        form_data[form_label] = _coerce_sheet_value(form_label, cell_value)
-
-    if os_col_idx is not None:
-        cell_value = row_values[os_col_idx] if os_col_idx < len(row_values) else ""
-        form_data[OS_FORM_LABEL] = "" if cell_value is None else str(cell_value)
-
-    for header_name in ("Status", "Data Status"):
-        idx = header_map.get(header_name)
-        if idx is not None and idx < len(row_values):
-            extras[header_name] = "" if row_values[idx] is None else str(row_values[idx])
-
-    return row_idx, form_data, len(matches), extras
-
-
-def _handle_sample_change() -> None:
-    if st is None:
-        return
-    raw_value = st.session_state.get("n.º da Amostra", "")
-    sample_value = str(raw_value).strip()
-    st.session_state["sample_lookup_warning"] = None
-
-    if sample_value:
-        try:
-            fetched = _fetch_sample_from_sheets(sample_value)
-        except Exception as exc:  # noqa: BLE001
-            st.session_state["sample_row_index"] = None
-            st.session_state["sample_lookup_status"] = "error"
-            st.session_state["sample_lookup_message"] = f"Erro ao buscar amostra: {exc}"
-<<<<<<< HEAD
-            _trigger_rerun()
-=======
-            st.experimental_rerun()
->>>>>>> 044dffd7
-            return
-
-        if fetched is None:
-            _reset_form_defaults(keep_sample=sample_value)
-            st.session_state["sample_row_index"] = None
-            st.session_state["sample_lookup_status"] = "new"
-            st.session_state["sample_lookup_message"] = (
-                f"Amostra {sample_value} não encontrada. Preencha os dados para criar um novo registro."
-            )
-            st.session_state["sample_existing_extras"] = {}
-            st.session_state["sample_last_loaded_number"] = sample_value
-        else:
-            row_idx, form_data, count, extras = fetched
-            form_data["n.º da Amostra"] = sample_value
-            _apply_form_values(form_data)
-            st.session_state["n.º da Amostra"] = sample_value
-            st.session_state["sample_row_index"] = row_idx
-            st.session_state["sample_lookup_status"] = "loaded"
-            st.session_state["sample_lookup_message"] = (
-                f"Amostra {sample_value} carregada a partir da linha {row_idx}."
-            )
-            st.session_state["sample_existing_extras"] = extras
-            st.session_state["sample_last_loaded_number"] = sample_value
-            if count > 1:
-                st.session_state["sample_lookup_warning"] = (
-                    f"Foram encontradas {count} linhas com este número. A mais recente (linha {row_idx}) foi carregada."
-                )
-    else:
-        _reset_form_defaults(keep_sample="")
-        st.session_state["sample_row_index"] = None
-        st.session_state["sample_lookup_status"] = None
-        st.session_state["sample_lookup_message"] = ""
-        st.session_state["sample_existing_extras"] = {}
-        st.session_state["sample_last_loaded_number"] = ""
-
-<<<<<<< HEAD
-    _trigger_rerun()
-
-
-def _trigger_rerun() -> None:
-    """Solicita um rerun compatível com versões antigas e novas do Streamlit."""
-    if st is None:
-        return
-
-    rerun = getattr(st, "experimental_rerun", None)
-    if callable(rerun):
-        rerun()
-        return
-
-    rerun_new = getattr(st, "rerun", None)
-    if callable(rerun_new):
-        rerun_new()
-=======
-    st.experimental_rerun()
->>>>>>> 044dffd7
-
-
-# ░░░ Helpers UI ░░░
-def _render_sample_feedback() -> None:
-    if st is None:
-        return
-    message = st.session_state.get("sample_lookup_message", "")
-    status = st.session_state.get("sample_lookup_status")
-    warning = st.session_state.get("sample_lookup_warning")
-
-    if message:
-        if status == "loaded":
-            st.success(message)
-        elif status == "new":
-            st.info(message)
-        elif status == "error":
-            st.error(message)
-        else:
-            st.caption(message)
-
-    if warning:
-        st.warning(warning)
-
-
-def _two_checkboxes(label: str, default: bool | None = None) -> bool:
-    if st is None:
-        raise RuntimeError("Streamlit não instalado – UI indisponível.")
-    st.markdown(f"**{label}**")
-    key_yes = f"{label}_yes"
-    key_no  = f"{label}_no"
-    if key_yes not in st.session_state and key_no not in st.session_state:
-        if default is True:
-            st.session_state[key_yes] = True
-            st.session_state[key_no] = False
-        elif default is False:
-            st.session_state[key_yes] = False
-            st.session_state[key_no] = True
-        else:
-            st.session_state[key_yes] = False
-            st.session_state[key_no] = False
-
-    col_yes, col_no = st.columns(2)
-
-    def _sync_yes() -> None:
-        if st.session_state[key_yes]:
-            st.session_state[key_no] = False
-
-    def _sync_no() -> None:
-        if st.session_state[key_no]:
-            st.session_state[key_yes] = False
-
-    with col_yes:
-        st.checkbox("Sim", key=key_yes, on_change=_sync_yes)
-    with col_no:
-        st.checkbox("Não", key=key_no, on_change=_sync_no)
-    return bool(st.session_state[key_yes])
-
-
-def build_form_and_get_responses() -> Dict[str, Any]:
-    """Desenha o formulário completo e retorna um dicionário label->valor."""
-    if st is None:
-        raise RuntimeError("Streamlit não instalado – UI indisponível.")
-
-    _ensure_form_state()
-    form_values = st.session_state["form_values"]
-
-    st.header("Formulário de Coleta de Amostras de Óleo 🛢️")
-    responses: Dict[str, Any] = {}
-
-    for section, questions in FORM_SECTIONS:
-        st.subheader(section)
-
-        if section == "Geral":
-            sample_label = "n.º da Amostra"
-            col_sample, col_os = st.columns(2)
-
-            with col_sample:
-                sample_default = form_values.get(sample_label, "")
-                sample_value = st.text_input(
-                    sample_label,
-                    value="" if sample_default is None else str(sample_default),
-                    key=sample_label,
-                    on_change=_handle_sample_change,
-                )
-                sample_value = st.session_state.get(sample_label, sample_value)
-            responses[sample_label] = sample_value
-            form_values[sample_label] = sample_value
-
-            with col_os:
-                os_default = form_values.get(OS_FORM_LABEL, "")
-                os_value = st.text_input(
-                    OS_FORM_LABEL,
-                    value="" if os_default is None else str(os_default),
-                )
-            responses[OS_FORM_LABEL] = os_value
-            form_values[OS_FORM_LABEL] = os_value
-
-            _render_sample_feedback()
-
-            for label, default in questions:
-                if label in {sample_label, OS_FORM_LABEL}:
-                    continue
-                effective_default = form_values.get(label, default)
-                if isinstance(default, bool):
-                    if isinstance(effective_default, bool):
-                        default_bool = effective_default
-                    else:
-                        default_bool = default
-                    value = _two_checkboxes(label, default=default_bool)
-                else:
-                    value = st.text_input(
-                        label,
-                        value="" if effective_default is None else str(effective_default),
-                    )
-                responses[label] = value
-                form_values[label] = value
-            continue
-
-        for label, default in questions:
-            effective_default = form_values.get(label, default)
-            if isinstance(default, bool):
-                if isinstance(effective_default, bool):
-                    default_bool = effective_default
-                else:
-                    default_bool = default
-                value = _two_checkboxes(label, default=default_bool)
-            else:
-                value = st.text_input(
-                    label,
-                    value="" if effective_default is None else str(effective_default),
-                )
-            responses[label] = value
-            form_values[label] = value
-
-    return responses
-
-# ░░░ Persistência no Google Sheets ░░░
-def _fmt(v: Any) -> str:
-    if v is True:
-        return "Sim"
-    if v is False:
-        return "Não"
-    return "" if v is None else str(v)
-
-def save_to_sheets(
-    responses: Dict[str, Any],
-    existing_row: Optional[int] = None,
-    existing_extras: Optional[Dict[str, str]] = None,
-) -> int:
-    """
-    Persiste os dados no Google Sheets.
-
-    * Quando ``existing_row`` é ``None``: faz APPEND de A..AG e atualiza AH com a O.S.
-    * Quando ``existing_row`` é informado: atualiza A..AH na linha indicada, preservando
-      colunas não presentes no formulário (Status/Data Status) através de ``existing_extras``.
-    Retorna o índice (1-based) da linha gravada/atualizada.
-    """
-
-    extras = existing_extras or {}
-
-    row_out: List[str] = []
-    for hdr in SHEET_HEADERS_EXCL_OS:
-        if hdr in ("Status", "Data Status"):
-            row_out.append(extras.get(hdr, ""))
-            continue
-        form_label = SHEET_HEADER_TO_FORM.get(hdr)
-        val = responses.get(form_label, "") if form_label else ""
-        row_out.append(_fmt(val))
-
-    os_value = _fmt(responses.get(OS_FORM_LABEL, ""))
-
-    try:
-        service = _get_sheets_service()
-
-        if existing_row is not None:
-            row_idx_int = int(existing_row)
-            row_full = list(row_out)
-            row_full.append(os_value)
-            service.spreadsheets().values().update(
-                spreadsheetId=SPREADSHEET_ID,
-                range=f"{SHEET_NAME}!A{row_idx_int}:AH{row_idx_int}",
-                valueInputOption="RAW",
-                body={"values": [row_full]},
-            ).execute()
-            return row_idx_int
-
-        body = {"values": [row_out]}
-        append_result = service.spreadsheets().values().append(
-            spreadsheetId=SPREADSHEET_ID,
-            range=f"{SHEET_NAME}!A1",
-            valueInputOption="RAW",
-            insertDataOption="INSERT_ROWS",
-            body=body,
-        ).execute()
-
-        updated_range = (append_result or {}).get("updates", {}).get("updatedRange", "")
-        m = re.search(r"!.*?(\d+):", updated_range) or re.search(r"!.*?(\d+)$", updated_range)
-        if not m:
-            raise RuntimeError(f"Não foi possível detectar a linha inserida: {updated_range}")
-        row_idx_int = int(m.group(1))
-
-        service.spreadsheets().values().update(
-            spreadsheetId=SPREADSHEET_ID,
-            range=f"{SHEET_NAME}!{OS_TARGET_COL}{row_idx_int}",
-            valueInputOption="RAW",
-            body={"values": [[os_value]]},
-        ).execute()
-
-        return row_idx_int
-
-    except HttpError as exc:
-        if st:
-            st.error("❌ Erro ao gravar no Google Sheets.")
-        raise RuntimeError(f"Erro ao gravar → {exc}") from exc
-
-# ░░░ PDF ░░░
-_REPL = {
-    "\u2013": "-",
-    "\u2014": "-",
-    "\u2011": "-",
-    "\u00A0": " ",
-    "\n": " ",
-    "\r": " ",
-}
-def _safe(txt: object) -> str:
-    if txt is None:
-        return ""
-    if not isinstance(txt, str):
-        txt = str(txt)
-    for bad, good in _REPL.items():
-        txt = txt.replace(bad, good)
-    return txt.encode("latin-1", "replace").decode("latin-1")
-
-def generate_pdf(responses: Dict[str, Any]) -> bytes:
-    """
-    Gera um PDF A4 (retrato). O campo O.S. está logo após 'n.º da Amostra' no bloco 'Geral',
-    então os dois caem lado a lado (duas colunas) sem criar linha extra.
-    """
-    sample_no = str(responses.get("n.º da Amostra", "SEM_NUMERO")).strip() or "SEM_NUMERO"
-
-    # QR em memória
-    qr_img = qrcode.make(sample_no)
-    buf_qr = io.BytesIO()
-    qr_img.save(buf_qr, format="PNG")
-    buf_qr.seek(0)
-
-    # Código de barras em memória
-    buf_bar = io.BytesIO()
-    barcode = Code128(sample_no, writer=ImageWriter())
-    barcode.write(buf_bar, options={
-        "module_width": 0.3,
-        "module_height": 15,
-        "font_size": 8,
-    })
-    buf_bar.seek(0)
-
-    pdf = FPDF(unit="mm", format="A4")
-    pdf.set_auto_page_break(auto=False)
-    pdf.set_left_margin(10)
-    pdf.set_top_margin(10)
-    pdf.set_right_margin(10)
-    pdf.add_page()
-
-    # Cabeçalho
-    qr_w = 25
-    bar_w = 30
-    y_start = pdf.get_y()
-    x_qr  = pdf.l_margin
-    x_bar = pdf.w - pdf.r_margin - bar_w
-    pdf.image(buf_qr, x=x_qr, y=y_start, w=qr_w)
-    pdf.image(buf_bar, x=x_bar, y=y_start + 5, w=bar_w)
-    pdf.set_font("Helvetica", size=16)
-    pdf.set_y(y_start + 8)
-    pdf.set_x(0)
-    pdf.cell(w=0, h=10, txt="Oliveira Energia - Amostra de óleo", align="C", ln=True)
-    pdf.ln(8)
-
-    # Corpo (duas perguntas por linha)
-    inner_width = pdf.w - pdf.l_margin - pdf.r_margin
-    LABEL_RATIO = 0.655
-    group_width = inner_width / 2
-    label_w  = group_width * LABEL_RATIO
-    value_w  = group_width - label_w
-    row_h    = 4.5
-
-    pdf.set_font("Helvetica", size=7)
-
-    for section, qs in FORM_SECTIONS:
-        pdf.set_font("Helvetica", style="B", size=11)
-        pdf.set_fill_color(240)
-        pdf.cell(0, 7, _safe(section), ln=True, border=1, fill=True)
-        pdf.set_font("Helvetica", size=9)
-
-        pairs = []
-        for label, _ in qs:
-            val = responses.get(label, "")
-            if val is True:
-                val = "Sim"
-            elif val is False:
-                val = "Não"
-            pairs.append((_safe(label), _safe(str(val))))
-
-        n_rows = ceil(len(pairs) / 2)
-        idx = 0
-        for _ in range(n_rows):
-            # esquerda
-            if idx < len(pairs):
-                lab, val = pairs[idx]
-                pdf.cell(label_w, row_h, lab, border=1)
-                pdf.cell(value_w, row_h, val, border=1)
-                idx += 1
-            else:
-                pdf.cell(label_w, row_h, "", border=1)
-                pdf.cell(value_w, row_h, "", border=1)
-            # direita
-            if idx < len(pairs):
-                lab, val = pairs[idx]
-                pdf.cell(label_w, row_h, lab, border=1)
-                pdf.cell(value_w, row_h, val, border=1)
-                idx += 1
-            else:
-                pdf.cell(label_w, row_h, "", border=1)
-                pdf.cell(value_w, row_h, "", border=1)
-            pdf.ln(row_h)
-        pdf.ln(1)
-
-    raw = pdf.output(dest="S")
-    return bytes(raw) if isinstance(raw, (bytes, bytearray)) else str(raw).encode("latin-1")
-
-if __name__ == "__main__":
-    if st is None:
-        raise SystemExit("Execute via `streamlit run streamlit_app.py`.")
-
+
+# ────────────────────────────────────────────────────────────────────────────────
+# utils.py — funções auxiliares (Google Sheets, PDF e UI Streamlit)
+# ────────────────────────────────────────────────────────────────────────────────
+from __future__ import annotations
+
+import io
+import os
+import re
+import json
+from math import ceil
+from datetime import datetime
+from typing import Dict, List, Tuple, Any, Optional
+
+import qrcode
+from fpdf import FPDF
+from googleapiclient.discovery import build
+from googleapiclient.errors import HttpError
+from google.auth.transport.requests import Request
+from google.oauth2.credentials import Credentials
+
+from barcode import Code128
+from barcode.writer import ImageWriter
+
+try:
+    import streamlit as st
+except ModuleNotFoundError:
+    st = None  # permite importar utils.py sem Streamlit
+
+# ░░░ Config Google Sheets ░░░
+SCOPES = ["https://www.googleapis.com/auth/spreadsheets"]
+
+SPREADSHEET_ID = "1VLDQUCO3Aw4ClAvhjkUsnBxG44BTjz-MjHK04OqPxYM"
+SHEET_NAME = "Geral"
+
+# ░░░ Rótulo e coluna de destino do novo campo O.S. ░░░
+OS_FORM_LABEL = "Ordem de Serviço (O.S.)"
+OS_TARGET_COL = "AH"  # coluna onde gravaremos a O.S. após o append A..AG
+
+# ░░░ Cabeçalhos EXATOS da planilha (A..AG), sem a coluna OS (AH) ░░░
+SHEET_HEADERS_EXCL_OS: List[str] = [
+    "Estado de Origem",
+    "Cliente",
+    "Data da coleta",
+    "Local de operação",
+    "UGD",
+    "Responsável Pela Coleta",
+    "n.º da Amostra",
+    "n.º de série Equipamento",
+    "Frota",
+    "Horímetro do Óleo",
+    "Houve troca de óleo após coleta?",
+    "Troca de Filtro após coleta",
+    "Houve mudança do local de operação?",
+    "Fabricante",
+    "Modelo",
+    "Horímetro do Motor",
+    "Houve complemento de óleo",
+    "Se sim, quantos litros",
+    "Amostra coletada",
+    "Fabricante do Óleo",
+    "Grau de viscosidade",
+    "Nome",
+    "Apresentou limalha no filtro ou na tela?",
+    "Apresentou limalhas no bujão magnético?",
+    "Equipamento apresentou ruído anormal?",
+    "Existem vazamentos no sistema",
+    "A temperatura de operação está normal?",
+    "O desempenho do sistema está normal?",
+    "Detalhes das anormalidades (caso Haja)",
+    "Pessoa de contato",
+    "Telefone",
+    "Status",        # AF — vazio nesta etapa
+    "Data Status"    # AG — vazio nesta etapa
+]
+
+# ░░░ Mapeia cada cabeçalho -> label do formulário (quando diferir) ░░░
+SHEET_HEADER_TO_FORM: Dict[str, str] = {
+    "Estado de Origem": "Estado de Origem",
+    "Cliente": "Cliente",
+    "Data da coleta": "Data da coleta",
+    "Local de operação": "Local de operação:",
+    "UGD": "UGD:",
+    "Responsável Pela Coleta": "Responsável Pela Coleta:",
+    "n.º da Amostra": "n.º da Amostra",
+    "n.º de série Equipamento": "n.º de série:",
+    "Frota": "Frota:",
+    "Horímetro do Óleo": "Horímetro do Óleo:",
+    "Houve troca de óleo após coleta?": "Houve troca de óleo após coleta?",
+    "Troca de Filtro após coleta": "Trocado o filtro após coleta?",
+    "Houve mudança do local de operação?": "Houve mudança do local de operação?",
+    "Fabricante": "Fabricante do Equipamento:",
+    "Modelo": "Modelo:",
+    "Horímetro do Motor": "Horímetro do Motor",
+    "Houve complemento de óleo": "Houve complemento de óleo?",
+    "Se sim, quantos litros": "Se sim, quantos litros?",
+    "Amostra coletada": "Amostra coletada:",
+    "Fabricante do Óleo": "Fabricante:",  # seção Óleo
+    "Grau de viscosidade": "Grau de viscosidade:",
+    "Nome": "Nome:",
+    "Apresentou limalha no filtro ou na tela?": "Apresentou limalha no filtro ou na tela?",
+    "Apresentou limalhas no bujão magnético?": "Apresentou limalhas no bujão magnético?",
+    "Equipamento apresentou ruído anormal?": "Equipamento apresentou ruído anormal?",
+    "Existem vazamentos no sistema": "Existem vazamentos no sistema?",
+    "A temperatura de operação está normal?": "A temperatura de operação está normal?",
+    "O desempenho do sistema está normal?": "O desempenho do sistema está normal?",
+    "Detalhes das anormalidades (caso Haja)": "Detalhes das anormalidades (caso Haja):",
+    "Pessoa de contato": "Pessoa de contato:",
+    "Telefone": "Telefone:",
+    # "Status" e "Data Status" são vazios nesta etapa
+}
+
+# ░░░ Autenticação Google ░░░
+def _authorize_google_sheets() -> Credentials:
+    # Preferencialmente usa token.json quando executado localmente
+    token_path = "token.json"
+    creds = None
+    if os.path.exists(token_path):
+        creds = Credentials.from_authorized_user_file(token_path, SCOPES)
+
+    if not creds or not creds.valid:
+        if creds and creds.expired and creds.refresh_token:
+            creds.refresh(Request())
+        else:
+            # Busca client secret do Streamlit Secrets ou variável de ambiente
+            client_secret_json = None
+            if st:
+                client_secret_json = st.secrets.get("GOOGLE_CLIENT_SECRET")
+            if not client_secret_json:
+                client_secret_json = os.getenv("GOOGLE_CLIENT_SECRET")
+            if not client_secret_json:
+                raise RuntimeError("Credenciais Google ausentes. Defina GOOGLE_CLIENT_SECRET nos secrets/ambiente.")
+            # Usa InstalledAppFlow apenas se você rodar localmente e quiser abrir consent
+            from google_auth_oauthlib.flow import InstalledAppFlow
+            try:
+                client_config = json.loads(client_secret_json)
+            except Exception as exc:
+                raise RuntimeError("GOOGLE_CLIENT_SECRET inválido (JSON).") from exc
+            flow = InstalledAppFlow.from_client_config(client_config, SCOPES)
+            # Nota: em ambientes sem navegador, use run_console()
+            if st:
+                creds = flow.run_console()
+            else:
+                creds = flow.run_console()
+        # Persiste token.json quando possível
+        try:
+            with open(token_path, "w", encoding="utf-8") as fp:
+                fp.write(creds.to_json())
+        except Exception:
+            pass
+    return creds
+
+def _get_sheets_service():
+    return build("sheets", "v4", credentials=_authorize_google_sheets(), cache_discovery=False)
+
+# ░░░ Estrutura do formulário (labels do formulário) ░░░
+FORM_SECTIONS: List[Tuple[str, List[Tuple[str, Any]]]] = [
+    (
+        "Geral",
+        [
+            ("Estado de Origem", "AM"),
+            ("Cliente", "Pie - Oliveira Energia"),
+            ("Data da coleta", datetime.today().strftime("%d/%m/%Y")),
+            ("Local de operação:", ""),
+            ("UGD:", ""),
+            ("Responsável Pela Coleta:", ""),
+            ("n.º da Amostra", ""),           # obrigatório
+            (OS_FORM_LABEL, ""),              # NOVO campo — lado a lado no PDF
+        ],
+    ),
+    (
+        "Equipamento",
+        [
+            ("n.º de série:", ""),
+            ("Frota:", ""),
+            ("Horímetro do Óleo:", ""),
+            ("Houve troca de óleo após coleta?", False),
+            ("Trocado o filtro após coleta?", False),
+            ("Houve mudança do local de operação?", False),
+            ("Fabricante do Equipamento:", "Scania"),
+            ("Modelo:", "DC13"),
+            ("Horímetro do Motor", ""),
+        ],
+    ),
+    (
+        "Óleo",
+        [
+            ("Houve complemento de óleo?", False),
+            ("Se sim, quantos litros?", ""),
+            ("Amostra coletada:", "Motor"),
+            ("Fabricante:", "Mobil"),                 # Fabricante do Óleo
+            ("Grau de viscosidade:", "15W40"),
+            ("Nome:", "Mobil Delvac"),
+            ("Apresentou limalha no filtro ou na tela?", False),
+            ("Apresentou limalhas no bujão magnético?", False),
+            ("Equipamento apresentou ruído anormal?", False),
+            ("Existem vazamentos no sistema?", False),
+            ("A temperatura de operação está normal?", False),
+            ("O desempenho do sistema está normal?", False),
+            ("Detalhes das anormalidades (caso Haja):", ""),
+        ],
+    ),
+    (
+        "Contato",
+        [
+            ("Pessoa de contato:", "Francisco Sampaio"),
+            ("Telefone:", "(92) 99437-6579"),
+        ],
+    ),
+]
+
+BOOL_LABELS = {
+    label
+    for _, questions in FORM_SECTIONS
+    for label, default in questions
+    if isinstance(default, bool)
+}
+
+
+def _build_base_defaults() -> Dict[str, Any]:
+    defaults: Dict[str, Any] = {}
+    for _, questions in FORM_SECTIONS:
+        for label, default in questions:
+            defaults[label] = default
+    return defaults
+
+
+BASE_FORM_DEFAULTS = _build_base_defaults()
+
+# ░░░ Helpers de estado do formulário ░░░
+def _apply_form_values(values: Dict[str, Any]) -> None:
+    if st is None:
+        return
+    form_values = st.session_state.setdefault("form_values", {})
+    for label, value in values.items():
+        form_values[label] = value
+        if isinstance(value, bool):
+            key_yes = f"{label}_yes"
+            key_no = f"{label}_no"
+            st.session_state[key_yes] = bool(value)
+            st.session_state[key_no] = not bool(value)
+        else:
+            st.session_state[label] = "" if value is None else str(value)
+
+
+def _reset_form_defaults(keep_sample: Optional[str] = None) -> None:
+    defaults = BASE_FORM_DEFAULTS.copy()
+    if keep_sample is not None:
+        defaults["n.º da Amostra"] = keep_sample
+    _apply_form_values(defaults)
+
+
+def _ensure_form_state() -> None:
+    if st is None:
+        return
+    if "form_values" not in st.session_state:
+        st.session_state["form_values"] = BASE_FORM_DEFAULTS.copy()
+        _apply_form_values(st.session_state["form_values"])
+    st.session_state.setdefault("sample_row_index", None)
+    st.session_state.setdefault("sample_lookup_status", None)
+    st.session_state.setdefault("sample_lookup_message", "")
+    st.session_state.setdefault("sample_lookup_warning", None)
+    st.session_state.setdefault("sample_existing_extras", {})
+    st.session_state.setdefault("sample_last_loaded_number", "")
+
+
+def _column_letter_to_index(col: str) -> int:
+    col = col.strip().upper()
+    if not col:
+        raise ValueError("Coluna vazia")
+    idx = 0
+    for ch in col:
+        if not ch.isalpha():
+            raise ValueError(f"Coluna inválida: {col}")
+        idx = idx * 26 + (ord(ch) - ord("A") + 1)
+    return idx - 1
+
+
+def _coerce_sheet_value(label: str, value: Any) -> Any:
+    if label in BOOL_LABELS:
+        text = "" if value is None else str(value).strip().lower()
+        if text in {"sim", "s", "true", "1", "yes"}:
+            return True
+        if text in {"não", "nao", "n", "false", "0", "no"}:
+            return False
+        base_default = BASE_FORM_DEFAULTS.get(label)
+        return bool(base_default) if isinstance(base_default, bool) else False
+    return "" if value is None else str(value)
+
+
+def _fetch_sample_from_sheets(sample_number: str) -> Optional[Tuple[int, Dict[str, Any], int, Dict[str, str]]]:
+    service = _get_sheets_service()
+    try:
+        result = (
+            service.spreadsheets()
+            .values()
+            .get(
+                spreadsheetId=SPREADSHEET_ID,
+                range=f"{SHEET_NAME}!A:AH",
+            )
+            .execute()
+        )
+    except HttpError as exc:
+        raise RuntimeError(f"Erro ao consultar planilha: {exc}") from exc
+
+    rows = result.get("values", [])
+    if not rows:
+        return None
+
+    header = rows[0]
+    header_map = {name: idx for idx, name in enumerate(header)}
+    sample_col_idx = header_map.get("n.º da Amostra")
+    if sample_col_idx is None:
+        raise RuntimeError("Cabeçalho 'n.º da Amostra' não encontrado na planilha.")
+
+    os_col_idx = header_map.get(OS_FORM_LABEL)
+    if os_col_idx is None:
+        os_col_idx = _column_letter_to_index(OS_TARGET_COL)
+
+    matches: List[Tuple[int, List[str]]] = []
+    for idx, row in enumerate(rows[1:], start=2):
+        cell_value = row[sample_col_idx] if sample_col_idx < len(row) else ""
+        if str(cell_value).strip() == sample_number:
+            matches.append((idx, row))
+
+    if not matches:
+        return None
+
+    row_idx, row_values = matches[-1]
+    form_data: Dict[str, Any] = {}
+    extras: Dict[str, str] = {}
+    for sheet_header, form_label in SHEET_HEADER_TO_FORM.items():
+        col_idx = header_map.get(sheet_header)
+        if col_idx is None:
+            continue
+        cell_value = row_values[col_idx] if col_idx < len(row_values) else ""
+        form_data[form_label] = _coerce_sheet_value(form_label, cell_value)
+
+    if os_col_idx is not None:
+        cell_value = row_values[os_col_idx] if os_col_idx < len(row_values) else ""
+        form_data[OS_FORM_LABEL] = "" if cell_value is None else str(cell_value)
+
+    for header_name in ("Status", "Data Status"):
+        idx = header_map.get(header_name)
+        if idx is not None and idx < len(row_values):
+            extras[header_name] = "" if row_values[idx] is None else str(row_values[idx])
+
+    return row_idx, form_data, len(matches), extras
+
+
+def _handle_sample_change() -> None:
+    if st is None:
+        return
+    raw_value = st.session_state.get("n.º da Amostra", "")
+    sample_value = str(raw_value).strip()
+    st.session_state["sample_lookup_warning"] = None
+
+    if sample_value:
+        try:
+            fetched = _fetch_sample_from_sheets(sample_value)
+        except Exception as exc:  # noqa: BLE001
+            st.session_state["sample_row_index"] = None
+            st.session_state["sample_lookup_status"] = "error"
+            st.session_state["sample_lookup_message"] = f"Erro ao buscar amostra: {exc}"
+            _trigger_rerun()
+            return
+
+        if fetched is None:
+            _reset_form_defaults(keep_sample=sample_value)
+            st.session_state["sample_row_index"] = None
+            st.session_state["sample_lookup_status"] = "new"
+            st.session_state["sample_lookup_message"] = (
+                f"Amostra {sample_value} não encontrada. Preencha os dados para criar um novo registro."
+            )
+            st.session_state["sample_existing_extras"] = {}
+            st.session_state["sample_last_loaded_number"] = sample_value
+        else:
+            row_idx, form_data, count, extras = fetched
+            form_data["n.º da Amostra"] = sample_value
+            _apply_form_values(form_data)
+            st.session_state["n.º da Amostra"] = sample_value
+            st.session_state["sample_row_index"] = row_idx
+            st.session_state["sample_lookup_status"] = "loaded"
+            st.session_state["sample_lookup_message"] = (
+                f"Amostra {sample_value} carregada a partir da linha {row_idx}."
+            )
+            st.session_state["sample_existing_extras"] = extras
+            st.session_state["sample_last_loaded_number"] = sample_value
+            if count > 1:
+                st.session_state["sample_lookup_warning"] = (
+                    f"Foram encontradas {count} linhas com este número. A mais recente (linha {row_idx}) foi carregada."
+                )
+    else:
+        _reset_form_defaults(keep_sample="")
+        st.session_state["sample_row_index"] = None
+        st.session_state["sample_lookup_status"] = None
+        st.session_state["sample_lookup_message"] = ""
+        st.session_state["sample_existing_extras"] = {}
+        st.session_state["sample_last_loaded_number"] = ""
+
+    _trigger_rerun()
+
+
+def _trigger_rerun() -> None:
+    """Solicita um rerun compatível com versões antigas e novas do Streamlit."""
+    if st is None:
+        return
+
+    rerun = getattr(st, "experimental_rerun", None)
+    if callable(rerun):
+        rerun()
+        return
+
+    rerun_new = getattr(st, "rerun", None)
+    if callable(rerun_new):
+        rerun_new()
+
+
+# ░░░ Helpers UI ░░░
+def _render_sample_feedback() -> None:
+    if st is None:
+        return
+    message = st.session_state.get("sample_lookup_message", "")
+    status = st.session_state.get("sample_lookup_status")
+    warning = st.session_state.get("sample_lookup_warning")
+
+    if message:
+        if status == "loaded":
+            st.success(message)
+        elif status == "new":
+            st.info(message)
+        elif status == "error":
+            st.error(message)
+        else:
+            st.caption(message)
+
+    if warning:
+        st.warning(warning)
+
+
+def _two_checkboxes(label: str, default: bool | None = None) -> bool:
+    if st is None:
+        raise RuntimeError("Streamlit não instalado – UI indisponível.")
+    st.markdown(f"**{label}**")
+    key_yes = f"{label}_yes"
+    key_no  = f"{label}_no"
+    if key_yes not in st.session_state and key_no not in st.session_state:
+        if default is True:
+            st.session_state[key_yes] = True
+            st.session_state[key_no] = False
+        elif default is False:
+            st.session_state[key_yes] = False
+            st.session_state[key_no] = True
+        else:
+            st.session_state[key_yes] = False
+            st.session_state[key_no] = False
+
+    col_yes, col_no = st.columns(2)
+
+    def _sync_yes() -> None:
+        if st.session_state[key_yes]:
+            st.session_state[key_no] = False
+
+    def _sync_no() -> None:
+        if st.session_state[key_no]:
+            st.session_state[key_yes] = False
+
+    with col_yes:
+        st.checkbox("Sim", key=key_yes, on_change=_sync_yes)
+    with col_no:
+        st.checkbox("Não", key=key_no, on_change=_sync_no)
+    return bool(st.session_state[key_yes])
+
+
+def build_form_and_get_responses() -> Dict[str, Any]:
+    """Desenha o formulário completo e retorna um dicionário label->valor."""
+    if st is None:
+        raise RuntimeError("Streamlit não instalado – UI indisponível.")
+
+    _ensure_form_state()
+    form_values = st.session_state["form_values"]
+
+    st.header("Formulário de Coleta de Amostras de Óleo 🛢️")
+    responses: Dict[str, Any] = {}
+
+    for section, questions in FORM_SECTIONS:
+        st.subheader(section)
+
+        if section == "Geral":
+            sample_label = "n.º da Amostra"
+            col_sample, col_os = st.columns(2)
+
+            with col_sample:
+                sample_default = form_values.get(sample_label, "")
+                sample_value = st.text_input(
+                    sample_label,
+                    value="" if sample_default is None else str(sample_default),
+                    key=sample_label,
+                    on_change=_handle_sample_change,
+                )
+                sample_value = st.session_state.get(sample_label, sample_value)
+            responses[sample_label] = sample_value
+            form_values[sample_label] = sample_value
+
+            with col_os:
+                os_default = form_values.get(OS_FORM_LABEL, "")
+                os_value = st.text_input(
+                    OS_FORM_LABEL,
+                    value="" if os_default is None else str(os_default),
+                )
+            responses[OS_FORM_LABEL] = os_value
+            form_values[OS_FORM_LABEL] = os_value
+
+            _render_sample_feedback()
+
+            for label, default in questions:
+                if label in {sample_label, OS_FORM_LABEL}:
+                    continue
+                effective_default = form_values.get(label, default)
+                if isinstance(default, bool):
+                    if isinstance(effective_default, bool):
+                        default_bool = effective_default
+                    else:
+                        default_bool = default
+                    value = _two_checkboxes(label, default=default_bool)
+                else:
+                    value = st.text_input(
+                        label,
+                        value="" if effective_default is None else str(effective_default),
+                    )
+                responses[label] = value
+                form_values[label] = value
+            continue
+
+        for label, default in questions:
+            effective_default = form_values.get(label, default)
+            if isinstance(default, bool):
+                if isinstance(effective_default, bool):
+                    default_bool = effective_default
+                else:
+                    default_bool = default
+                value = _two_checkboxes(label, default=default_bool)
+            else:
+                value = st.text_input(
+                    label,
+                    value="" if effective_default is None else str(effective_default),
+                )
+            responses[label] = value
+            form_values[label] = value
+
+    return responses
+
+# ░░░ Persistência no Google Sheets ░░░
+def _fmt(v: Any) -> str:
+    if v is True:
+        return "Sim"
+    if v is False:
+        return "Não"
+    return "" if v is None else str(v)
+
+def save_to_sheets(
+    responses: Dict[str, Any],
+    existing_row: Optional[int] = None,
+    existing_extras: Optional[Dict[str, str]] = None,
+) -> int:
+    """
+    Persiste os dados no Google Sheets.
+
+    * Quando ``existing_row`` é ``None``: faz APPEND de A..AG e atualiza AH com a O.S.
+    * Quando ``existing_row`` é informado: atualiza A..AH na linha indicada, preservando
+      colunas não presentes no formulário (Status/Data Status) através de ``existing_extras``.
+    Retorna o índice (1-based) da linha gravada/atualizada.
+    """
+
+    extras = existing_extras or {}
+
+    row_out: List[str] = []
+    for hdr in SHEET_HEADERS_EXCL_OS:
+        if hdr in ("Status", "Data Status"):
+            row_out.append(extras.get(hdr, ""))
+            continue
+        form_label = SHEET_HEADER_TO_FORM.get(hdr)
+        val = responses.get(form_label, "") if form_label else ""
+        row_out.append(_fmt(val))
+
+    os_value = _fmt(responses.get(OS_FORM_LABEL, ""))
+
+    try:
+        service = _get_sheets_service()
+
+        if existing_row is not None:
+            row_idx_int = int(existing_row)
+            row_full = list(row_out)
+            row_full.append(os_value)
+            service.spreadsheets().values().update(
+                spreadsheetId=SPREADSHEET_ID,
+                range=f"{SHEET_NAME}!A{row_idx_int}:AH{row_idx_int}",
+                valueInputOption="RAW",
+                body={"values": [row_full]},
+            ).execute()
+            return row_idx_int
+
+        body = {"values": [row_out]}
+        append_result = service.spreadsheets().values().append(
+            spreadsheetId=SPREADSHEET_ID,
+            range=f"{SHEET_NAME}!A1",
+            valueInputOption="RAW",
+            insertDataOption="INSERT_ROWS",
+            body=body,
+        ).execute()
+
+        updated_range = (append_result or {}).get("updates", {}).get("updatedRange", "")
+        m = re.search(r"!.*?(\d+):", updated_range) or re.search(r"!.*?(\d+)$", updated_range)
+        if not m:
+            raise RuntimeError(f"Não foi possível detectar a linha inserida: {updated_range}")
+        row_idx_int = int(m.group(1))
+
+        service.spreadsheets().values().update(
+            spreadsheetId=SPREADSHEET_ID,
+            range=f"{SHEET_NAME}!{OS_TARGET_COL}{row_idx_int}",
+            valueInputOption="RAW",
+            body={"values": [[os_value]]},
+        ).execute()
+
+        return row_idx_int
+
+    except HttpError as exc:
+        if st:
+            st.error("❌ Erro ao gravar no Google Sheets.")
+        raise RuntimeError(f"Erro ao gravar → {exc}") from exc
+
+# ░░░ PDF ░░░
+_REPL = {
+    "\u2013": "-",
+    "\u2014": "-",
+    "\u2011": "-",
+    "\u00A0": " ",
+    "\n": " ",
+    "\r": " ",
+}
+def _safe(txt: object) -> str:
+    if txt is None:
+        return ""
+    if not isinstance(txt, str):
+        txt = str(txt)
+    for bad, good in _REPL.items():
+        txt = txt.replace(bad, good)
+    return txt.encode("latin-1", "replace").decode("latin-1")
+
+def generate_pdf(responses: Dict[str, Any]) -> bytes:
+    """
+    Gera um PDF A4 (retrato). O campo O.S. está logo após 'n.º da Amostra' no bloco 'Geral',
+    então os dois caem lado a lado (duas colunas) sem criar linha extra.
+    """
+    sample_no = str(responses.get("n.º da Amostra", "SEM_NUMERO")).strip() or "SEM_NUMERO"
+
+    # QR em memória
+    qr_img = qrcode.make(sample_no)
+    buf_qr = io.BytesIO()
+    qr_img.save(buf_qr, format="PNG")
+    buf_qr.seek(0)
+
+    # Código de barras em memória
+    buf_bar = io.BytesIO()
+    barcode = Code128(sample_no, writer=ImageWriter())
+    barcode.write(buf_bar, options={
+        "module_width": 0.3,
+        "module_height": 15,
+        "font_size": 8,
+    })
+    buf_bar.seek(0)
+
+    pdf = FPDF(unit="mm", format="A4")
+    pdf.set_auto_page_break(auto=False)
+    pdf.set_left_margin(10)
+    pdf.set_top_margin(10)
+    pdf.set_right_margin(10)
+    pdf.add_page()
+
+    # Cabeçalho
+    qr_w = 25
+    bar_w = 30
+    y_start = pdf.get_y()
+    x_qr  = pdf.l_margin
+    x_bar = pdf.w - pdf.r_margin - bar_w
+    pdf.image(buf_qr, x=x_qr, y=y_start, w=qr_w)
+    pdf.image(buf_bar, x=x_bar, y=y_start + 5, w=bar_w)
+    pdf.set_font("Helvetica", size=16)
+    pdf.set_y(y_start + 8)
+    pdf.set_x(0)
+    pdf.cell(w=0, h=10, txt="Oliveira Energia - Amostra de óleo", align="C", ln=True)
+    pdf.ln(8)
+
+    # Corpo (duas perguntas por linha)
+    inner_width = pdf.w - pdf.l_margin - pdf.r_margin
+    LABEL_RATIO = 0.655
+    group_width = inner_width / 2
+    label_w  = group_width * LABEL_RATIO
+    value_w  = group_width - label_w
+    row_h    = 4.5
+
+    pdf.set_font("Helvetica", size=7)
+
+    for section, qs in FORM_SECTIONS:
+        pdf.set_font("Helvetica", style="B", size=11)
+        pdf.set_fill_color(240)
+        pdf.cell(0, 7, _safe(section), ln=True, border=1, fill=True)
+        pdf.set_font("Helvetica", size=9)
+
+        pairs = []
+        for label, _ in qs:
+            val = responses.get(label, "")
+            if val is True:
+                val = "Sim"
+            elif val is False:
+                val = "Não"
+            pairs.append((_safe(label), _safe(str(val))))
+
+        n_rows = ceil(len(pairs) / 2)
+        idx = 0
+        for _ in range(n_rows):
+            # esquerda
+            if idx < len(pairs):
+                lab, val = pairs[idx]
+                pdf.cell(label_w, row_h, lab, border=1)
+                pdf.cell(value_w, row_h, val, border=1)
+                idx += 1
+            else:
+                pdf.cell(label_w, row_h, "", border=1)
+                pdf.cell(value_w, row_h, "", border=1)
+            # direita
+            if idx < len(pairs):
+                lab, val = pairs[idx]
+                pdf.cell(label_w, row_h, lab, border=1)
+                pdf.cell(value_w, row_h, val, border=1)
+                idx += 1
+            else:
+                pdf.cell(label_w, row_h, "", border=1)
+                pdf.cell(value_w, row_h, "", border=1)
+            pdf.ln(row_h)
+        pdf.ln(1)
+
+    raw = pdf.output(dest="S")
+    return bytes(raw) if isinstance(raw, (bytes, bytearray)) else str(raw).encode("latin-1")
+
+if __name__ == "__main__":
+    if st is None:
+        raise SystemExit("Execute via `streamlit run streamlit_app.py`.")
+