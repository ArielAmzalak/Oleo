--- conflicted
+++ resolved
@@ -1,81 +1,75 @@
-
-# ────────────────────────────────────────────────────────────────────────────────
-# streamlit_app.py — aplicativo Streamlit
-# ────────────────────────────────────────────────────────────────────────────────
-from typing import Dict
-
-import streamlit as st
-from utils import (
-    build_form_and_get_responses,
-    save_to_sheets,
-    generate_pdf,
-    sync_sample_number,
-)
-
-st.set_page_config(
-    page_title="Registro de Coleta de Óleo",
-    page_icon="🧾",
-    layout="centered",
-)
-st.title("Oliveira Energia — Registro de coleta de amostra de óleo")
-
-if "pdf_bytes" not in st.session_state:
-    st.session_state["pdf_bytes"] = None
-
-responses: Dict[str, object] = build_form_and_get_responses()
-
-if st.button("✅ Enviar & Gerar PDF"):
-    sample_no = str(responses.get("n.º da Amostra", "") or "").strip()
-    if not sample_no:
-        st.error("⚠️ Preencha o campo *n.º da Amostra* (obrigatório).")
-    else:
-        responses["n.º da Amostra"] = sample_no
-<<<<<<< HEAD
-        sync_sample_number(sample_no)
-=======
-        st.session_state["n.º da Amostra"] = sample_no
-        if "form_values" in st.session_state:
-            st.session_state["form_values"]["n.º da Amostra"] = sample_no
->>>>>>> 0ab59e90
-
-        last_loaded = st.session_state.get("sample_last_loaded_number", "") or ""
-        existing_row = st.session_state.get("sample_row_index")
-        existing_extras = dict(st.session_state.get("sample_existing_extras", {}))
-        if sample_no != last_loaded:
-            existing_row = None
-            existing_extras = {}
-            st.session_state["sample_row_index"] = None
-            st.session_state["sample_existing_extras"] = {}
-
-        with st.spinner("Salvando no Google Sheets..."):
-            try:
-                row_idx = save_to_sheets(
-                    responses,
-                    existing_row=existing_row,
-                    existing_extras=existing_extras,
-                )
-                st.session_state["sample_row_index"] = row_idx
-                st.session_state["sample_last_loaded_number"] = sample_no
-                st.session_state["sample_existing_extras"] = existing_extras
-                st.session_state["sample_lookup_status"] = "loaded"
-                st.session_state["sample_lookup_message"] = (
-                    f"Amostra {sample_no} sincronizada na linha {row_idx}."
-                )
-                if existing_row is not None:
-                    st.success(f"♻️ Registro atualizado na linha {row_idx} (A..AH).")
-                else:
-                    st.success(f"📊 Dados gravados na linha {row_idx} (A..AH).")
-            except Exception as exc:
-                st.error(str(exc))
-                st.stop()
-        with st.spinner("Gerando PDF..."):
-            st.session_state["pdf_bytes"] = generate_pdf(responses)
-        st.info("✅ PDF gerado — utilize o botão abaixo para baixar.")
-
-if st.session_state["pdf_bytes"]:
-    st.download_button(
-        label="⬇️ Baixar PDF",
-        data=st.session_state["pdf_bytes"],
-        file_name=f"amostra_{responses.get('n.º da Amostra', 'sem_numero')}.pdf",
-        mime="application/pdf",
-    )
+
+# ────────────────────────────────────────────────────────────────────────────────
+# streamlit_app.py — aplicativo Streamlit
+# ────────────────────────────────────────────────────────────────────────────────
+from typing import Dict
+
+import streamlit as st
+from utils import (
+    build_form_and_get_responses,
+    save_to_sheets,
+    generate_pdf,
+    sync_sample_number,
+)
+
+st.set_page_config(
+    page_title="Registro de Coleta de Óleo",
+    page_icon="🧾",
+    layout="centered",
+)
+st.title("Oliveira Energia — Registro de coleta de amostra de óleo")
+
+if "pdf_bytes" not in st.session_state:
+    st.session_state["pdf_bytes"] = None
+
+responses: Dict[str, object] = build_form_and_get_responses()
+
+if st.button("✅ Enviar & Gerar PDF"):
+    sample_no = str(responses.get("n.º da Amostra", "") or "").strip()
+    if not sample_no:
+        st.error("⚠️ Preencha o campo *n.º da Amostra* (obrigatório).")
+    else:
+        responses["n.º da Amostra"] = sample_no
+        sync_sample_number(sample_no)
+
+        last_loaded = st.session_state.get("sample_last_loaded_number", "") or ""
+        existing_row = st.session_state.get("sample_row_index")
+        existing_extras = dict(st.session_state.get("sample_existing_extras", {}))
+        if sample_no != last_loaded:
+            existing_row = None
+            existing_extras = {}
+            st.session_state["sample_row_index"] = None
+            st.session_state["sample_existing_extras"] = {}
+
+        with st.spinner("Salvando no Google Sheets..."):
+            try:
+                row_idx = save_to_sheets(
+                    responses,
+                    existing_row=existing_row,
+                    existing_extras=existing_extras,
+                )
+                st.session_state["sample_row_index"] = row_idx
+                st.session_state["sample_last_loaded_number"] = sample_no
+                st.session_state["sample_existing_extras"] = existing_extras
+                st.session_state["sample_lookup_status"] = "loaded"
+                st.session_state["sample_lookup_message"] = (
+                    f"Amostra {sample_no} sincronizada na linha {row_idx}."
+                )
+                if existing_row is not None:
+                    st.success(f"♻️ Registro atualizado na linha {row_idx} (A..AH).")
+                else:
+                    st.success(f"📊 Dados gravados na linha {row_idx} (A..AH).")
+            except Exception as exc:
+                st.error(str(exc))
+                st.stop()
+        with st.spinner("Gerando PDF..."):
+            st.session_state["pdf_bytes"] = generate_pdf(responses)
+        st.info("✅ PDF gerado — utilize o botão abaixo para baixar.")
+
+if st.session_state["pdf_bytes"]:
+    st.download_button(
+        label="⬇️ Baixar PDF",
+        data=st.session_state["pdf_bytes"],
+        file_name=f"amostra_{responses.get('n.º da Amostra', 'sem_numero')}.pdf",
+        mime="application/pdf",
+    )